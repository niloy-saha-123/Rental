<<<<<<< HEAD
const { fontFamily } = require('tailwindcss/defaultTheme')

/** @type {import('tailwindcss').Config} */
module.exports = {
    //These paths tell Tailwind Css where to look fo your classes
    content: [
        './src/pages/**/*.{js,ts,jsx,tsx,mdx}', // If you use Pages Router
    './src/components/**/*.{js,ts,jsx,tsx,mdx}',
    './src/app/**/*.{js,ts,jsx,tsx,mdx}', // For App Router
    ],
    theme: {
        extend: {
            backgroundImage: {
                'gradient-radial': 'radial-gradient(var(--tw-gradient-stops))',
                'gradient-conic':
                    'conic-gradient(from 180deg at 50% 50%, var(--tw-gradient-stops))',

            },
            //Add cutom font families here as CSS variables
            fontFamily: {
                sans: ['var(--font-inter)',...fontFamily.sans], // Sets Inter as default sans-serif
                serif:['var(--font-playfair)',...fontFamily.serif], // Sets Playfair Display as default serif
            },
        },
    },
    plugins:[],
}
=======
// tailwind.config.js
const { fontFamily } = require('tailwindcss/defaultTheme'); // Imports default theme to extend fonts.

/** @type {import('tailwindcss').Config} */
module.exports = {
  // These paths tell Tailwind CSS where to look for your classes
  content: [
    './pages/**/*.{js,ts,jsx,tsx,mdx}', // If you use Pages Router
    './components/**/*.{js,ts,jsx,tsx,mdx}',
    './app/**/*.{js,ts,jsx,tsx,mdx}', // For App Router
    './src/**/*.{js,ts,jsx,tsx,mdx}', // Ensure src directory is included
  ],
  theme: {
    extend: {
      // Your friend's additions for background images.
      backgroundImage: {
        'gradient-radial': 'radial-gradient(var(--tw-gradient-stops))',
        'gradient-conic':
          'conic-gradient(from 180deg at 50% 50%, var(--tw-gradient-stops))',
      },
      // --- Shadcn UI Color & Border Configuration ---
      // This maps Tailwind's color names to the CSS variables defined in globals.css.
      // This is crucial for Shadcn UI components to be styled correctly.
      colors: {
        border: 'hsl(var(--border))',
        input: 'hsl(var(--input))',
        ring: 'hsl(var(--ring))',
        background: 'hsl(var(--background))',
        foreground: 'hsl(var(--foreground))',
        primary: {
          DEFAULT: 'hsl(var(--primary))', // This will now point to your purple color defined below
          foreground: 'hsl(var(--primary-foreground))',
        },
        secondary: {
          DEFAULT: 'hsl(var(--secondary))',
          foreground: 'hsl(var(--secondary-foreground))',
        },
        destructive: {
          DEFAULT: 'hsl(var(--destructive))',
          foreground: 'hsl(var(--destructive-foreground))',
        },
        muted: {
          DEFAULT: 'hsl(var(--muted))',
          foreground: 'hsl(var(--muted-foreground))',
        },
        accent: {
          DEFAULT: 'hsl(var(--accent))',
          foreground: 'hsl(var(--accent-foreground))',
        },
        popover: {
          DEFAULT: 'hsl(var(--popover))',
          foreground: 'hsl(var(--popover-foreground))',
        },
        card: {
          DEFAULT: 'hsl(var(--card))',
          foreground: 'hsl(var(--card-foreground))',
        },
        // --- Your Custom Purple Theme Colors (override default primary) ---
        // These are the direct HSL values for your purple shades.
        // Make sure these match the --primary HSL values in globals.css for consistency if desired.
        // For now, these direct hex codes will be used.
        'my-primary': {
          // Renamed to 'my-primary' to avoid conflict with Shadcn's primary
          DEFAULT: '#766be0', // Your main purple/indigo color
          light: '#9e99eb', // A lighter shade for backgrounds or subtle accents
          dark: '#5c52b3', // A darker shade for hover states or deeper accents
        },
      },
      // Custom border radius values for more consistent rounding.
      borderRadius: {
        lg: 'var(--radius)', // Uses the --radius CSS variable from globals.css
        md: 'calc(var(--radius) - 2px)',
        sm: 'calc(var(--radius) - 4px)',
        xl: '1rem', // Example: more rounded corners
        // Ensure standard Tailwind classes like 'rounded-md' still work
      },
      // Custom font families integrated with Tailwind's defaults via CSS variables.
      fontFamily: {
        // Sets Inter as the default sans-serif font, falling back to Tailwind's system sans-serif stack.
        sans: ['var(--font-inter)', ...fontFamily.sans],
        // Sets Playfair Display as the default serif font, falling back to Tailwind's system serif stack.
        serif: ['var(--font-playfair)', ...fontFamily.serif],
      },
    },
  },
  plugins: [],
};
>>>>>>> 916aaf90
<|MERGE_RESOLUTION|>--- conflicted
+++ resolved
@@ -1,32 +1,3 @@
-<<<<<<< HEAD
-const { fontFamily } = require('tailwindcss/defaultTheme')
-
-/** @type {import('tailwindcss').Config} */
-module.exports = {
-    //These paths tell Tailwind Css where to look fo your classes
-    content: [
-        './src/pages/**/*.{js,ts,jsx,tsx,mdx}', // If you use Pages Router
-    './src/components/**/*.{js,ts,jsx,tsx,mdx}',
-    './src/app/**/*.{js,ts,jsx,tsx,mdx}', // For App Router
-    ],
-    theme: {
-        extend: {
-            backgroundImage: {
-                'gradient-radial': 'radial-gradient(var(--tw-gradient-stops))',
-                'gradient-conic':
-                    'conic-gradient(from 180deg at 50% 50%, var(--tw-gradient-stops))',
-
-            },
-            //Add cutom font families here as CSS variables
-            fontFamily: {
-                sans: ['var(--font-inter)',...fontFamily.sans], // Sets Inter as default sans-serif
-                serif:['var(--font-playfair)',...fontFamily.serif], // Sets Playfair Display as default serif
-            },
-        },
-    },
-    plugins:[],
-}
-=======
 // tailwind.config.js
 const { fontFamily } = require('tailwindcss/defaultTheme'); // Imports default theme to extend fonts.
 
@@ -37,17 +8,17 @@
     './pages/**/*.{js,ts,jsx,tsx,mdx}', // If you use Pages Router
     './components/**/*.{js,ts,jsx,tsx,mdx}',
     './app/**/*.{js,ts,jsx,tsx,mdx}', // For App Router
-    './src/**/*.{js,ts,jsx,tsx,mdx}', // Ensure src directory is included
+    './src/**/*.{js,ts,jsx,tsx,mdx}', // Ensure src directory is included (from main's content)
   ],
   theme: {
     extend: {
-      // Your friend's additions for background images.
+      // Background images (from main)
       backgroundImage: {
         'gradient-radial': 'radial-gradient(var(--tw-gradient-stops))',
         'gradient-conic':
           'conic-gradient(from 180deg at 50% 50%, var(--tw-gradient-stops))',
       },
-      // --- Shadcn UI Color & Border Configuration ---
+      // --- Shadcn UI Color & Border Configuration (from main) ---
       // This maps Tailwind's color names to the CSS variables defined in globals.css.
       // This is crucial for Shadcn UI components to be styled correctly.
       colors: {
@@ -84,18 +55,17 @@
           DEFAULT: 'hsl(var(--card))',
           foreground: 'hsl(var(--card-foreground))',
         },
-        // --- Your Custom Purple Theme Colors (override default primary) ---
+        // --- Your Custom Purple Theme Colors (integrated with main's color structure) ---
         // These are the direct HSL values for your purple shades.
         // Make sure these match the --primary HSL values in globals.css for consistency if desired.
         // For now, these direct hex codes will be used.
-        'my-primary': {
-          // Renamed to 'my-primary' to avoid conflict with Shadcn's primary
+        'my-primary': { // Renamed from 'primary' to 'my-primary' to avoid conflict with Shadcn's primary
           DEFAULT: '#766be0', // Your main purple/indigo color
           light: '#9e99eb', // A lighter shade for backgrounds or subtle accents
           dark: '#5c52b3', // A darker shade for hover states or deeper accents
         },
       },
-      // Custom border radius values for more consistent rounding.
+      // Custom border radius values for more consistent rounding (from main).
       borderRadius: {
         lg: 'var(--radius)', // Uses the --radius CSS variable from globals.css
         md: 'calc(var(--radius) - 2px)',
@@ -103,15 +73,12 @@
         xl: '1rem', // Example: more rounded corners
         // Ensure standard Tailwind classes like 'rounded-md' still work
       },
-      // Custom font families integrated with Tailwind's defaults via CSS variables.
+      // Custom font families integrated with Tailwind's defaults via CSS variables (from your branch).
       fontFamily: {
-        // Sets Inter as the default sans-serif font, falling back to Tailwind's system sans-serif stack.
         sans: ['var(--font-inter)', ...fontFamily.sans],
-        // Sets Playfair Display as the default serif font, falling back to Tailwind's system serif stack.
         serif: ['var(--font-playfair)', ...fontFamily.serif],
       },
     },
   },
   plugins: [],
-};
->>>>>>> 916aaf90
+};