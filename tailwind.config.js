--- conflicted
+++ resolved
@@ -13,9 +13,8 @@
   content: [
     './pages/**/*.{js,ts,jsx,tsx,mdx}',
     './components/**/*.{js,ts,jsx,tsx,mdx}',
-<<<<<<< HEAD
-    './app/**/*.{js,ts,jsx,tsx,mdx}',
-    './src/**/*.{js,ts,jsx,tsx,mdx}',
+    './app/**/*.{js,ts,jsx,tsx,mdx}', // For App Router
+    './src/**/*.{js,ts,jsx,tsx,mdx}', // Ensure src directory is included (from main's content)
   ],
   theme: {
     container: {
@@ -26,12 +25,6 @@
       },
     },
     extend: {
-=======
-    './app/**/*.{js,ts,jsx,tsx,mdx}', // For App Router
-    './src/**/*.{js,ts,jsx,tsx,mdx}', // Ensure src directory is included (from main's content)
-  ],
-  theme: {
-    extend: {
       // Background images (from main)
       backgroundImage: {
         'gradient-radial': 'radial-gradient(var(--tw-gradient-stops))',
@@ -41,7 +34,6 @@
       // --- Shadcn UI Color & Border Configuration (from main) ---
       // This maps Tailwind's color names to the CSS variables defined in globals.css.
       // This is crucial for Shadcn UI components to be styled correctly.
->>>>>>> 3d313490
       colors: {
         border: 'hsl(var(--border))',
         input: 'hsl(var(--input))',
@@ -76,27 +68,23 @@
           DEFAULT: 'hsl(var(--card))',
           foreground: 'hsl(var(--card-foreground))',
         },
-<<<<<<< HEAD
-      },
-=======
         // --- Your Custom Purple Theme Colors (integrated with main's color structure) ---
         // These are the direct HSL values for your purple shades.
         // Make sure these match the --primary HSL values in globals.css for consistency if desired.
         // For now, these direct hex codes will be used.
-        'my-primary': { // Renamed from 'primary' to 'my-primary' to avoid conflict with Shadcn's primary
+        'my-primary': {
+          // Renamed from 'primary' to 'my-primary' to avoid conflict with Shadcn's primary
           DEFAULT: '#766be0', // Your main purple/indigo color
           light: '#9e99eb', // A lighter shade for backgrounds or subtle accents
           dark: '#5c52b3', // A darker shade for hover states or deeper accents
         },
       },
       // Custom border radius values for more consistent rounding (from main).
->>>>>>> 3d313490
       borderRadius: {
         lg: 'var(--radius)',
         md: 'calc(var(--radius) - 2px)',
         sm: 'calc(var(--radius) - 4px)',
       },
-<<<<<<< HEAD
       keyframes: {
         'accordion-down': {
           from: { height: 0 },
@@ -110,12 +98,11 @@
       animation: {
         'accordion-down': 'accordion-down 0.2s ease-out',
         'accordion-up': 'accordion-up 0.2s ease-out',
-=======
+      },
       // Custom font families integrated with Tailwind's defaults via CSS variables (from your branch).
       fontFamily: {
         sans: ['var(--font-inter)', ...fontFamily.sans],
         serif: ['var(--font-playfair)', ...fontFamily.serif],
->>>>>>> 3d313490
       },
     },
   },
