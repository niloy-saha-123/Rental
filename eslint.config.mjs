--- conflicted
+++ resolved
@@ -1,112 +1,18 @@
-import { dirname } from 'path';
-import { fileURLToPath } from 'url';
-import { FlatCompat } from '@eslint/eslintrc';
-import eslintPluginPrettierRecommended from 'eslint-plugin-prettier/recommended';
-
-const __filename = fileURLToPath(import.meta.url);
-const __dirname = dirname(__filename);
-
-const compat = new FlatCompat({
-  baseDirectory: __dirname,
-});
-
-const eslintConfig = [
-<<<<<<< HEAD
-  ...compat.extends('next/core-web-vitals', 'next/typescript'),
-  eslintPluginPrettierRecommended,
-  {
-    // Custom rules configuration
-    rules: {
-      // TypeScript specific rules
-      '@typescript-eslint/no-unused-vars': [
-        'error',
-        {
-          argsIgnorePattern: '^_',
-          varsIgnorePattern: '^_',
-        },
-      ],
-      '@typescript-eslint/no-explicit-any': 'warn',
-      '@typescript-eslint/prefer-const': 'error',
-      '@typescript-eslint/no-inferrable-types': 'error',
-
-      // React/Next.js specific rules
-      'react/prop-types': 'off', // Not needed with TypeScript
-      'react/react-in-jsx-scope': 'off', // Not needed in Next.js
-      'react/display-name': 'warn',
-      'react-hooks/rules-of-hooks': 'error',
-      'react-hooks/exhaustive-deps': 'warn',
-
-      // General JavaScript rules
-      'no-console': 'warn',
-      'no-debugger': 'error',
-      'no-unused-vars': 'off', // Turn off base rule in favor of @typescript-eslint version
-      'prefer-const': 'error',
-      'no-var': 'error',
-      eqeqeq: ['error', 'always'],
-      curly: ['error', 'all'],
-
-      // Import rules
-      'import/order': [
-        'error',
-        {
-          groups: ['builtin', 'external', 'internal', 'parent', 'sibling', 'index'],
-          'newlines-between': 'always',
-          alphabetize: {
-            order: 'asc',
-            caseInsensitive: true,
-          },
-        },
-      ],
-      'import/no-duplicates': 'error',
-      'import/newline-after-import': 'error',
-
-      // Code style rules (complementing Prettier)
-      'padding-line-between-statements': [
-        'error',
-        { blankLine: 'always', prev: '*', next: 'return' },
-        { blankLine: 'always', prev: ['const', 'let', 'var'], next: '*' },
-        { blankLine: 'any', prev: ['const', 'let', 'var'], next: ['const', 'let', 'var'] },
-      ],
-
-      // Next.js specific rules
-      '@next/next/no-img-element': 'error',
-      '@next/next/no-html-link-for-pages': 'error',
-
-      // Prettier integration - matches your .prettierrc.json
-      'prettier/prettier': [
-        'error',
-        {
-          semi: true,
-          singleQuote: true,
-          jsxSingleQuote: true,
-          trailingComma: 'es5',
-          tabWidth: 2,
-          printWidth: 100,
-          endOfLine: 'lf',
-        },
-      ],
-    },
-  },
-  {
-    // Override rules for specific file patterns
-    files: ['**/*.test.{js,jsx,ts,tsx}', '**/*.spec.{js,jsx,ts,tsx}'],
-    rules: {
-      'no-console': 'off', // Allow console in tests
-      '@typescript-eslint/no-explicit-any': 'off', // More lenient in tests
-    },
-  },
-  {
-    // Configuration files
-    files: ['*.config.{js,ts}', '*.config.*.{js,ts}'],
-    rules: {
-      'no-console': 'off',
-      'import/no-default-export': 'off',
-    },
-  },
-=======
-  ...compat.extends('next/core-web-vitals', 'next/typescript'), // Next.js specific configs
-  eslintPluginPrettierRecommended,
->>>>>>> 16309382
-];
-
-export default eslintConfig;
+import { dirname } from 'path';
+import { fileURLToPath } from 'url';
+import { FlatCompat } from '@eslint/eslintrc';
+import eslintPluginPrettierRecommended from 'eslint-plugin-prettier/recommended';
+
+const __filename = fileURLToPath(import.meta.url);
+const __dirname = dirname(__filename);
+
+const compat = new FlatCompat({
+  baseDirectory: __dirname,
+});
+
+const eslintConfig = [
+  ...compat.extends('next/core-web-vitals', 'next/typescript'), // Next.js specific configs
+  eslintPluginPrettierRecommended,
+];
+
+export default eslintConfig;