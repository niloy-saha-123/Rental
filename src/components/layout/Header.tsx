<<<<<<< HEAD
// src/components/layout/Header.tsx
'use client';

import React, { useState, useEffect, useRef } from 'react';
import Link from 'next/link';

export default function Header() {
  const [isMenuOpen, setIsMenuOpen] = useState(false);
  const menuRef = useRef<HTMLDivElement>(null);
  const buttonRef = useRef<HTMLButtonElement>(null);

  const toggleMenu = () => {
    setIsMenuOpen(!isMenuOpen);
  };

  useEffect(() => {
    const handleClickOutside = (event: MouseEvent) => {
      if (
        isMenuOpen &&
        menuRef.current &&
        buttonRef.current &&
        !menuRef.current.contains(event.target as Node) &&
        !buttonRef.current.contains(event.target as Node)
      ) {
        setIsMenuOpen(false);
      }
    };

    if (isMenuOpen) {
      document.addEventListener('mousedown', handleClickOutside);
    }

    return () => {
      document.removeEventListener('mousedown', handleClickOutside);
    };
  }, [isMenuOpen]);

  return (
    <header className='p-4 bg-[#766be0] text-white flex justify-between items-center relative font-serif shadow-lg z-50'>
      {/* Top Left - Home Icon (SVG) */}
      <Link
        href='/'
        className='flex items-center gap-2 text-white no-underline hover:opacity-80 transition-opacity'
      >
        <svg
          xmlns='http://www.w3.org/2000/svg'
          viewBox='0 0 24 24' // Defines the coordinate system for the SVG
          className='w-8 h-8' // Tailwind classes: w-8 sets width to 32px, h-8 sets height to 32px (bigger icon)
          stroke='currentColor'
          fill='none' // Sets the outline color to the current text color (which is white from the header)
          strokeWidth='2' // Sets the thickness of the outline
          strokeLinecap='round' // Styles for the stroke (rounded caps)
          strokeLinejoin='round' // Styles for the stroke (rounded joins)
        >
          {/* Path data for the house shape - this draws the icon */}
          <path d='M3 9l9-7 9 7v11a2 2 0 0 1-2 2H5a2 2 0 0 1-2-2z'></path>{' '}
          {/* Main house shape */}
          <polyline points='9 22 9 12 15 12 15 22'></polyline>{' '}
          {/* Door/window part of the house */}
        </svg>
        <span className='font-bold text-xl'>Rental</span>
      </Link>

      {/* Top Rig#ht - Hamburger Button */}
      <button
        ref={buttonRef}
        onClick={toggleMenu}
        className='bg-white text-gray-800 w-10 h-10 rounded-full shadow-md flex items-center justify-center cursor-pointer focus:outline-none ml-auto hover:bg-gray-100 transition-colors'
      >
        &#9776;
      </button>

      {/* Dropdown Menu */}
      {isMenuOpen && (
        <div
          ref={menuRef}
          // Removed overflow-hidden from here
          className='absolute top-full right-0 mt-2 bg-white text-gray-800 border border-gray-300 rounded-lg min-w-[200px] z-50 shadow-xl'
        >
          {/* THE NEW ARROW/CARET: Two divs for fill and border (Corrected Technique) */}
          {/* Outer triangle (border color) - positioned slightly higher */}
          <div
            className='absolute -top-[10px] right-7 w-0 h-0'
            style={{
              borderLeft: '9px solid transparent', // Transparent left border
              borderRight: '9px solid transparent', // Transparent right border
              borderBottom: '9px solid #d1d5db', // Solid border pointing UP (matches gray-300)
            }}
          ></div>
          {/* Inner triangle (white fill) - positioned slightly lower than border triangle */}
          <div
            className='absolute -top-2 right-7 w-0 h-0'
            style={{
              borderLeft: '8px solid transparent',
              borderRight: '8px solid transparent',
              borderBottom: '8px solid white', // Solid border pointing UP (white fill)
            }}
          ></div>

          <ul className='list-none m-0 p-0'>
            <li className='p-3 border-b border-gray-300 last:border-b-0'>
              <Link
                href='/help-center'
                className='text-gray-800 no-underline block hover:text-purple-600 transition-colors'
              >
                ? Help Center
              </Link>
            </li>
            <li className='p-3 border-b border-gray-300 last:border-b-0'>
              <Link
                href='/lend'
                className='text-gray-800 no-underline block  hover:text-purple-600 transition-colors'
              >
                Become a lender
              </Link>
            </li>
            <li className='p-3'>
              <Link
                href='/change-distance'
                className='text-gray-800 no-underline block  hover:text-purple-600 transition-colors'
              >
                Change distance (radius)
              </Link>
            </li>
          </ul>
        </div>
      )}
    </header>
  );
}
=======
// src/components/layout/Header.tsx
"use client";

import React, { useState, useEffect, useRef } from 'react';
import Link from 'next/link';

export default function Header() {
  const [isMenuOpen, setIsMenuOpen] = useState(false);
  const [isMounted, setIsMounted] = useState(false);
  const menuRef = useRef<HTMLDivElement>(null);
  const buttonRef = useRef<HTMLButtonElement>(null);

  // Fix hydration issue by ensuring client-side rendering
  useEffect(() => {
    setIsMounted(true);
  }, []);

  const toggleMenu = () => {
    setIsMenuOpen(!isMenuOpen);
  };

  useEffect(() => {
    const handleClickOutside = (event: MouseEvent) => {
      if (isMenuOpen && menuRef.current && buttonRef.current &&
          !menuRef.current.contains(event.target as Node) &&
          !buttonRef.current.contains(event.target as Node)) {
        setIsMenuOpen(false);
      }
    };

    if (isMenuOpen) {
      document.addEventListener('mousedown', handleClickOutside);
    }

    return () => {
      document.removeEventListener('mousedown', handleClickOutside);
    };
  }, [isMenuOpen]);

  // Show a loading state or skeleton while mounting to prevent hydration mismatch
  if (!isMounted) {
    return (
      <header className="p-4 bg-[#766be0] text-white flex justify-between items-center relative font-serif shadow-lg z-50">
        <div className="flex items-center gap-2">
          <div className="w-8 h-8 bg-white/20 rounded"></div>
          <span className="font-bold text-xl">Rental</span>
        </div>
        <div className="flex items-center gap-2">
          <div className="w-20 h-8 bg-white/20 rounded-full"></div>
          <div className="w-10 h-10 bg-white/20 rounded-full"></div>
        </div>
      </header>
    );
  }

  return (
    <header className="p-4 bg-[#766be0] text-white flex justify-between items-center relative font-serif shadow-lg z-50">

      {/* Top Left - Home Icon (SVG) */}
      <a href="/" className="flex items-center gap-2 text-white no-underline">
        <svg
          xmlns="http://www.w3.org/2000/svg"
          viewBox="0 0 24 24"
          className="w-8 h-8"
          stroke="currentColor"
          fill="none"
          strokeWidth="2"
          strokeLinecap="round"
          strokeLinejoin="round"
        >
          <path d="M3 9l9-7 9 7v11a2 2 0 0 1-2 2H5a2 2 0 0 1-2-2z"></path>
          <polyline points="9 22 9 12 15 12 15 22"></polyline>
        </svg>
        <span className="font-bold text-xl">Rental</span>
      </a>
      
      {/* Group Lend an Item button and Hamburger in a flex container on the right */}
      <div className="flex items-center gap-2 ml-auto">
        <Link href="/lend" className="mr-4 px-4 py-2 bg-white text-gray-800 rounded-full shadow-md hover:bg-gray-100 transition-colors flex items-center justify-center font-sans text-sm">
          Lend an Item
        </Link>
        <button
          ref={buttonRef}
          onClick={toggleMenu}
          className="bg-white text-gray-800 w-10 h-10 rounded-full shadow-md flex items-center justify-center cursor-pointer focus:outline-none hover:bg-gray-100 transition-colors"
        >
          &#9776;
        </button>
      </div>

      {/* Dropdown Menu - Only render on client side to prevent hydration issues */}
      {isMenuOpen && (
        <div
          ref={menuRef}
          className="absolute top-full right-0 mt-2 bg-white text-gray-800 border border-gray-300 rounded-lg min-w-[200px] z-50 shadow-xl"
        >
          {/* Arrow/Caret */}
          <div
            className="absolute -top-[10px] right-7 w-0 h-0"
            style={{
              borderLeft: '9px solid transparent',
              borderRight: '9px solid transparent',
              borderBottom: '9px solid #d1d5db',
            }}
          ></div>
          <div
            className="absolute -top-2 right-7 w-0 h-0"
            style={{
              borderLeft: '8px solid transparent',
              borderRight: '8px solid transparent',
              borderBottom: '8px solid white',
            }}
          ></div>
          
          <ul className="list-none m-0 p-0">
            <li className="p-3 border-b border-gray-300 last:border-b-0">
              <a href="/help-center" className="text-gray-800 no-underline block hover:text-purple-600 transition-colors">
                ? Help Center
              </a>
            </li>
            <li className="p-3 border-b border-gray-300 last:border-b-0">
              <Link href="/lend" className="text-gray-800 no-underline block hover:text-purple-600 transition-colors">
                Lend an item
              </Link>
            </li>
            <li className="p-3">
              <a href="/change-distance" className="text-gray-800 no-underline block  hover:text-purple-600 transition-colors">
                Change distance (radius)
              </a>
            </li>
          </ul>
        </div>
      )}
    </header>
  );
}



    
>>>>>>> 3d313490
<|MERGE_RESOLUTION|>--- conflicted
+++ resolved
@@ -1,273 +1,140 @@
-<<<<<<< HEAD
-// src/components/layout/Header.tsx
-'use client';
-
-import React, { useState, useEffect, useRef } from 'react';
-import Link from 'next/link';
-
-export default function Header() {
-  const [isMenuOpen, setIsMenuOpen] = useState(false);
-  const menuRef = useRef<HTMLDivElement>(null);
-  const buttonRef = useRef<HTMLButtonElement>(null);
-
-  const toggleMenu = () => {
-    setIsMenuOpen(!isMenuOpen);
-  };
-
-  useEffect(() => {
-    const handleClickOutside = (event: MouseEvent) => {
-      if (
-        isMenuOpen &&
-        menuRef.current &&
-        buttonRef.current &&
-        !menuRef.current.contains(event.target as Node) &&
-        !buttonRef.current.contains(event.target as Node)
-      ) {
-        setIsMenuOpen(false);
-      }
-    };
-
-    if (isMenuOpen) {
-      document.addEventListener('mousedown', handleClickOutside);
-    }
-
-    return () => {
-      document.removeEventListener('mousedown', handleClickOutside);
-    };
-  }, [isMenuOpen]);
-
-  return (
-    <header className='p-4 bg-[#766be0] text-white flex justify-between items-center relative font-serif shadow-lg z-50'>
-      {/* Top Left - Home Icon (SVG) */}
-      <Link
-        href='/'
-        className='flex items-center gap-2 text-white no-underline hover:opacity-80 transition-opacity'
-      >
-        <svg
-          xmlns='http://www.w3.org/2000/svg'
-          viewBox='0 0 24 24' // Defines the coordinate system for the SVG
-          className='w-8 h-8' // Tailwind classes: w-8 sets width to 32px, h-8 sets height to 32px (bigger icon)
-          stroke='currentColor'
-          fill='none' // Sets the outline color to the current text color (which is white from the header)
-          strokeWidth='2' // Sets the thickness of the outline
-          strokeLinecap='round' // Styles for the stroke (rounded caps)
-          strokeLinejoin='round' // Styles for the stroke (rounded joins)
-        >
-          {/* Path data for the house shape - this draws the icon */}
-          <path d='M3 9l9-7 9 7v11a2 2 0 0 1-2 2H5a2 2 0 0 1-2-2z'></path>{' '}
-          {/* Main house shape */}
-          <polyline points='9 22 9 12 15 12 15 22'></polyline>{' '}
-          {/* Door/window part of the house */}
-        </svg>
-        <span className='font-bold text-xl'>Rental</span>
-      </Link>
-
-      {/* Top Rig#ht - Hamburger Button */}
-      <button
-        ref={buttonRef}
-        onClick={toggleMenu}
-        className='bg-white text-gray-800 w-10 h-10 rounded-full shadow-md flex items-center justify-center cursor-pointer focus:outline-none ml-auto hover:bg-gray-100 transition-colors'
-      >
-        &#9776;
-      </button>
-
-      {/* Dropdown Menu */}
-      {isMenuOpen && (
-        <div
-          ref={menuRef}
-          // Removed overflow-hidden from here
-          className='absolute top-full right-0 mt-2 bg-white text-gray-800 border border-gray-300 rounded-lg min-w-[200px] z-50 shadow-xl'
-        >
-          {/* THE NEW ARROW/CARET: Two divs for fill and border (Corrected Technique) */}
-          {/* Outer triangle (border color) - positioned slightly higher */}
-          <div
-            className='absolute -top-[10px] right-7 w-0 h-0'
-            style={{
-              borderLeft: '9px solid transparent', // Transparent left border
-              borderRight: '9px solid transparent', // Transparent right border
-              borderBottom: '9px solid #d1d5db', // Solid border pointing UP (matches gray-300)
-            }}
-          ></div>
-          {/* Inner triangle (white fill) - positioned slightly lower than border triangle */}
-          <div
-            className='absolute -top-2 right-7 w-0 h-0'
-            style={{
-              borderLeft: '8px solid transparent',
-              borderRight: '8px solid transparent',
-              borderBottom: '8px solid white', // Solid border pointing UP (white fill)
-            }}
-          ></div>
-
-          <ul className='list-none m-0 p-0'>
-            <li className='p-3 border-b border-gray-300 last:border-b-0'>
-              <Link
-                href='/help-center'
-                className='text-gray-800 no-underline block hover:text-purple-600 transition-colors'
-              >
-                ? Help Center
-              </Link>
-            </li>
-            <li className='p-3 border-b border-gray-300 last:border-b-0'>
-              <Link
-                href='/lend'
-                className='text-gray-800 no-underline block  hover:text-purple-600 transition-colors'
-              >
-                Become a lender
-              </Link>
-            </li>
-            <li className='p-3'>
-              <Link
-                href='/change-distance'
-                className='text-gray-800 no-underline block  hover:text-purple-600 transition-colors'
-              >
-                Change distance (radius)
-              </Link>
-            </li>
-          </ul>
-        </div>
-      )}
-    </header>
-  );
-}
-=======
-// src/components/layout/Header.tsx
-"use client";
-
-import React, { useState, useEffect, useRef } from 'react';
-import Link from 'next/link';
-
-export default function Header() {
-  const [isMenuOpen, setIsMenuOpen] = useState(false);
-  const [isMounted, setIsMounted] = useState(false);
-  const menuRef = useRef<HTMLDivElement>(null);
-  const buttonRef = useRef<HTMLButtonElement>(null);
-
-  // Fix hydration issue by ensuring client-side rendering
-  useEffect(() => {
-    setIsMounted(true);
-  }, []);
-
-  const toggleMenu = () => {
-    setIsMenuOpen(!isMenuOpen);
-  };
-
-  useEffect(() => {
-    const handleClickOutside = (event: MouseEvent) => {
-      if (isMenuOpen && menuRef.current && buttonRef.current &&
-          !menuRef.current.contains(event.target as Node) &&
-          !buttonRef.current.contains(event.target as Node)) {
-        setIsMenuOpen(false);
-      }
-    };
-
-    if (isMenuOpen) {
-      document.addEventListener('mousedown', handleClickOutside);
-    }
-
-    return () => {
-      document.removeEventListener('mousedown', handleClickOutside);
-    };
-  }, [isMenuOpen]);
-
-  // Show a loading state or skeleton while mounting to prevent hydration mismatch
-  if (!isMounted) {
-    return (
-      <header className="p-4 bg-[#766be0] text-white flex justify-between items-center relative font-serif shadow-lg z-50">
-        <div className="flex items-center gap-2">
-          <div className="w-8 h-8 bg-white/20 rounded"></div>
-          <span className="font-bold text-xl">Rental</span>
-        </div>
-        <div className="flex items-center gap-2">
-          <div className="w-20 h-8 bg-white/20 rounded-full"></div>
-          <div className="w-10 h-10 bg-white/20 rounded-full"></div>
-        </div>
-      </header>
-    );
-  }
-
-  return (
-    <header className="p-4 bg-[#766be0] text-white flex justify-between items-center relative font-serif shadow-lg z-50">
-
-      {/* Top Left - Home Icon (SVG) */}
-      <a href="/" className="flex items-center gap-2 text-white no-underline">
-        <svg
-          xmlns="http://www.w3.org/2000/svg"
-          viewBox="0 0 24 24"
-          className="w-8 h-8"
-          stroke="currentColor"
-          fill="none"
-          strokeWidth="2"
-          strokeLinecap="round"
-          strokeLinejoin="round"
-        >
-          <path d="M3 9l9-7 9 7v11a2 2 0 0 1-2 2H5a2 2 0 0 1-2-2z"></path>
-          <polyline points="9 22 9 12 15 12 15 22"></polyline>
-        </svg>
-        <span className="font-bold text-xl">Rental</span>
-      </a>
-      
-      {/* Group Lend an Item button and Hamburger in a flex container on the right */}
-      <div className="flex items-center gap-2 ml-auto">
-        <Link href="/lend" className="mr-4 px-4 py-2 bg-white text-gray-800 rounded-full shadow-md hover:bg-gray-100 transition-colors flex items-center justify-center font-sans text-sm">
-          Lend an Item
-        </Link>
-        <button
-          ref={buttonRef}
-          onClick={toggleMenu}
-          className="bg-white text-gray-800 w-10 h-10 rounded-full shadow-md flex items-center justify-center cursor-pointer focus:outline-none hover:bg-gray-100 transition-colors"
-        >
-          &#9776;
-        </button>
-      </div>
-
-      {/* Dropdown Menu - Only render on client side to prevent hydration issues */}
-      {isMenuOpen && (
-        <div
-          ref={menuRef}
-          className="absolute top-full right-0 mt-2 bg-white text-gray-800 border border-gray-300 rounded-lg min-w-[200px] z-50 shadow-xl"
-        >
-          {/* Arrow/Caret */}
-          <div
-            className="absolute -top-[10px] right-7 w-0 h-0"
-            style={{
-              borderLeft: '9px solid transparent',
-              borderRight: '9px solid transparent',
-              borderBottom: '9px solid #d1d5db',
-            }}
-          ></div>
-          <div
-            className="absolute -top-2 right-7 w-0 h-0"
-            style={{
-              borderLeft: '8px solid transparent',
-              borderRight: '8px solid transparent',
-              borderBottom: '8px solid white',
-            }}
-          ></div>
-          
-          <ul className="list-none m-0 p-0">
-            <li className="p-3 border-b border-gray-300 last:border-b-0">
-              <a href="/help-center" className="text-gray-800 no-underline block hover:text-purple-600 transition-colors">
-                ? Help Center
-              </a>
-            </li>
-            <li className="p-3 border-b border-gray-300 last:border-b-0">
-              <Link href="/lend" className="text-gray-800 no-underline block hover:text-purple-600 transition-colors">
-                Lend an item
-              </Link>
-            </li>
-            <li className="p-3">
-              <a href="/change-distance" className="text-gray-800 no-underline block  hover:text-purple-600 transition-colors">
-                Change distance (radius)
-              </a>
-            </li>
-          </ul>
-        </div>
-      )}
-    </header>
-  );
-}
-
-
-
-    
->>>>>>> 3d313490
+// src/components/layout/Header.tsx
+"use client";
+
+import React, { useState, useEffect, useRef } from 'react';
+import Link from 'next/link';
+
+export default function Header() {
+  const [isMenuOpen, setIsMenuOpen] = useState(false);
+  const [isMounted, setIsMounted] = useState(false);
+  const menuRef = useRef<HTMLDivElement>(null);
+  const buttonRef = useRef<HTMLButtonElement>(null);
+
+  // Fix hydration issue by ensuring client-side rendering
+  useEffect(() => {
+    setIsMounted(true);
+  }, []);
+
+  const toggleMenu = () => {
+    setIsMenuOpen(!isMenuOpen);
+  };
+
+  useEffect(() => {
+    const handleClickOutside = (event: MouseEvent) => {
+      if (isMenuOpen && menuRef.current && buttonRef.current &&
+          !menuRef.current.contains(event.target as Node) &&
+          !buttonRef.current.contains(event.target as Node)) {
+        setIsMenuOpen(false);
+      }
+    };
+
+    if (isMenuOpen) {
+      document.addEventListener('mousedown', handleClickOutside);
+    }
+
+    return () => {
+      document.removeEventListener('mousedown', handleClickOutside);
+    };
+  }, [isMenuOpen]);
+
+  // Show a loading state or skeleton while mounting to prevent hydration mismatch
+  if (!isMounted) {
+    return (
+      <header className="p-4 bg-[#766be0] text-white flex justify-between items-center relative font-serif shadow-lg z-50">
+        <div className="flex items-center gap-2">
+          <div className="w-8 h-8 bg-white/20 rounded"></div>
+          <span className="font-bold text-xl">Rental</span>
+        </div>
+        <div className="flex items-center gap-2">
+          <div className="w-20 h-8 bg-white/20 rounded-full"></div>
+          <div className="w-10 h-10 bg-white/20 rounded-full"></div>
+        </div>
+      </header>
+    );
+  }
+
+  return (
+    <header className="p-4 bg-[#766be0] text-white flex justify-between items-center relative font-serif shadow-lg z-50">
+
+      {/* Top Left - Home Icon (SVG) */}
+      <a href="/" className="flex items-center gap-2 text-white no-underline">
+        <svg
+          xmlns="http://www.w3.org/2000/svg"
+          viewBox="0 0 24 24"
+          className="w-8 h-8"
+          stroke="currentColor"
+          fill="none"
+          strokeWidth="2"
+          strokeLinecap="round"
+          strokeLinejoin="round"
+        >
+          <path d="M3 9l9-7 9 7v11a2 2 0 0 1-2 2H5a2 2 0 0 1-2-2z"></path>
+          <polyline points="9 22 9 12 15 12 15 22"></polyline>
+        </svg>
+        <span className="font-bold text-xl">Rental</span>
+      </a>
+      
+      {/* Group Lend an Item button and Hamburger in a flex container on the right */}
+      <div className="flex items-center gap-2 ml-auto">
+        <Link href="/lend" className="mr-4 px-4 py-2 bg-white text-gray-800 rounded-full shadow-md hover:bg-gray-100 transition-colors flex items-center justify-center font-sans text-sm">
+          Lend an Item
+        </Link>
+        <button
+          ref={buttonRef}
+          onClick={toggleMenu}
+          className="bg-white text-gray-800 w-10 h-10 rounded-full shadow-md flex items-center justify-center cursor-pointer focus:outline-none hover:bg-gray-100 transition-colors"
+        >
+          &#9776;
+        </button>
+      </div>
+
+      {/* Dropdown Menu - Only render on client side to prevent hydration issues */}
+      {isMenuOpen && (
+        <div
+          ref={menuRef}
+          className="absolute top-full right-0 mt-2 bg-white text-gray-800 border border-gray-300 rounded-lg min-w-[200px] z-50 shadow-xl"
+        >
+          {/* Arrow/Caret */}
+          <div
+            className="absolute -top-[10px] right-7 w-0 h-0"
+            style={{
+              borderLeft: '9px solid transparent',
+              borderRight: '9px solid transparent',
+              borderBottom: '9px solid #d1d5db',
+            }}
+          ></div>
+          <div
+            className="absolute -top-2 right-7 w-0 h-0"
+            style={{
+              borderLeft: '8px solid transparent',
+              borderRight: '8px solid transparent',
+              borderBottom: '8px solid white',
+            }}
+          ></div>
+          
+          <ul className="list-none m-0 p-0">
+            <li className="p-3 border-b border-gray-300 last:border-b-0">
+              <a href="/help-center" className="text-gray-800 no-underline block hover:text-purple-600 transition-colors">
+                ? Help Center
+              </a>
+            </li>
+            <li className="p-3 border-b border-gray-300 last:border-b-0">
+              <Link href="/lend" className="text-gray-800 no-underline block hover:text-purple-600 transition-colors">
+                Lend an item
+              </Link>
+            </li>
+            <li className="p-3">
+              <a href="/change-distance" className="text-gray-800 no-underline block  hover:text-purple-600 transition-colors">
+                Change distance (radius)
+              </a>
+            </li>
+          </ul>
+        </div>
+      )}
+    </header>
+  );
+}
+
+
+
+    