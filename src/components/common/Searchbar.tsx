<<<<<<< HEAD
/**
 * @file src/components/common/Searchbar.tsx
 * @description Search bar component for our app. We use this for users to search for gear, locations, and dates, with smooth collapse/expand behavior and a modern UI.
 */
'use client'; // This component needs client-side interactivity for scroll detection, state, and click events

import React, { useState, useEffect, useRef } from 'react'; // Import necessary hooks

// We use this helper component to render the search (magnifying glass) icon
const SearchIcon = () => (
  <svg
    xmlns='http://www.w3.org/2000/svg'
    viewBox='0 0 24 24'
    className='w-6 h-6 text-white' // Tailwind classes for size and color
    fill='none'
    stroke='currentColor'
    strokeWidth='2'
    strokeLinecap='round'
    strokeLinejoin='round'
  >
    <circle cx='11' cy='11' r='8'></circle> {/* Circle for the main lens */}
    <line x1='21' y1='21' x2='16.65' y2='16.65'></line>{' '}
    {/* Line for the handle */}
  </svg>
);

export default function SearchBar() {
  // We manage state for all input fields in the search bar
  const [location, setLocation] = useState('Current Location');
  const [searchQuery, setSearchQuery] = useState('');
  const [dateFrom, setDateFrom] = useState('');
  const [dateTo, setDateTo] = useState('');

  // We manage state for collapse/expand behavior
  const [isCollapsed, setIsCollapsed] = useState(false); // True when the full bar is hidden
  const [lastScrollY, setLastScrollY] = useState(0); // To track scroll direction (up or down)
  const [isManuallyExpanded, setIsManuallyExpanded] = useState(false); // True if the user clicked the icon to expand

  // We use a ref to access the search bar DOM node for future enhancements
  const searchBarRef = useRef<HTMLDivElement>(null); // Ref for the main search bar div

  // We handle scroll events to auto-collapse or expand the search bar
  useEffect(() => {
    const handleScroll = () => {
      const currentScrollY = window.scrollY;
      const collapseThreshold = 5; // User scrolls down 5px to trigger collapse.
      const expandThreshold = 50; //User scrolls up within 50px of top to trigger expand.
      // Only auto-collapse/reappear if the user hasn't manually expanded it
      if (isManuallyExpanded) {
        if (currentScrollY === 0) {
          // If manually expanded and user scrolls to exact top
          setIsCollapsed(false);
          setIsManuallyExpanded(false); // Reset the manual flag
        }
        // Do nothing else, bar remains open due to manual override
        setLastScrollY(currentScrollY);
        return; // Exit handleScroll early
      }

      // Auto-collapse/reappear logic (only runs if not manually expanded)
      if (currentScrollY > lastScrollY && currentScrollY > collapseThreshold) {
        // Scrolling down and passed a small threshold -> Collapse
        setIsCollapsed(true);
      } else if (
        currentScrollY < lastScrollY &&
        currentScrollY < expandThreshold
      ) {
        // Scrolling up AND within the expand threshold -> Expand
        setIsCollapsed(false);
      } else if (currentScrollY === 0) {
        // Crucial: If scrolled to the absolute top, always expand and reset manual override
        setIsCollapsed(false);
        setIsManuallyExpanded(false); // Ensure this is false for auto-collapse to work on next scroll down
      }
      setLastScrollY(currentScrollY); // Update last scroll position for next check
    };

    // Add scroll event listener when the component mounts
    window.addEventListener('scroll', handleScroll);

    // Cleanup function: Remove the event listener when the component unmounts
    return () => window.removeEventListener('scroll', handleScroll);
  }, [lastScrollY, isManuallyExpanded]); // Re-run effect if scroll position or manual expand state changes

  // We allow users to manually expand the search bar by clicking the icon
  const handleExpandClick = () => {
    setIsManuallyExpanded(true); // Set flag to prevent auto-collapse after manual expand
    setIsCollapsed(false); // Force the bar to expand
    // Smoothly scroll the window to the top, so the full bar is visible
    window.scrollTo({ top: 0, behavior: 'smooth' });
  };

  // We define Tailwind classes for the main search bar container
  const containerClasses = `
    fixed top-[64px] left-1/2 -translate-x-1/2 w-full max-w-4xl p-2 bg-white rounded-xl shadow-xl border border-gray-200 z-40
    transition-all duration-300 ease-in-out /* For smooth animation */
    ${isCollapsed ? 'opacity-0 scale-95 translate-y-[-100px] pointer-events-none' : 'opacity-100 scale-100 translate-y-0'} /* Collapse/expand animation */
    ${isManuallyExpanded ? 'block' : ''} /* Ensure it's always visible when manually expanded */
  `;

  // We define Tailwind classes for the collapsed search icon
  const collapsedIconClasses = `
    fixed top-[64] right-8 bg-[#766be0] p-3 rounded-full shadow-lg cursor-pointer z-50
    transition-all duration-300 ease-in-out /* For smooth animation */
    ${isCollapsed ? 'opacity-100 scale-100' : 'opacity-0 scale-0 pointer-events-none'} /* Show/hide animation */
  `;

  return (
    <>
      {/* We show the collapsed search icon only when the bar is collapsed */}
      <div className={collapsedIconClasses} onClick={handleExpandClick}>
        <SearchIcon />
      </div>
      {/* We render the main search bar when not collapsed or when manually expanded */}
      {/* Attach ref to this div for future use if needed, and apply dynamic classes */}
      <div ref={searchBarRef} className={containerClasses}>
        {/* We use flexbox to lay out the input fields and search button */}
        <div className='flex flex-col sm:flex-row items-stretch gap-0'>
          {/* Location input */}
          <div className='flex-1 p-1 border-b sm:border-b-0 sm:border-r border-gray-200'>
            <h3 className='font-serif text-lg text-gray-800 mb-0.5'>
              Location
            </h3>
            <input
              type='text'
              value={location}
              onChange={(e) => setLocation(e.target.value)}
              placeholder='Current Location'
              className='w-full p-0.5 text-gray-700 focus:outline-none font-sans'
            />
          </div>
          {/* Search query input */}
          <div className='flex-[2] p-2 border-b sm:border-b-0 sm:border-r border-gray-200'>
            <h3 className='font-serif text-lg text-gray-800 mb-1'>
              Search Object
            </h3>
            <input
              type='text'
              value={searchQuery}
              onChange={(e) => setSearchQuery(e.target.value)}
              placeholder='Search for objects...'
              className='w-full p-1 text-gray-700 focus:outline-none font-sans'
            />
          </div>
          {/* From date input */}
          <div className='flex-1 p-2 border-b sm:border-b-0 sm:border-r border-gray-200'>
            <h3 className='font-serif text-lg text-gray-800 mb-1'>From</h3>
            <input
              type='date'
              value={dateFrom}
              onChange={(e) => setDateFrom(e.target.value)}
              className='w-full p-1 text-gray-700 focus:outline-none font-sans'
            />
          </div>
          {/* To date input */}
          <div className='flex-1 p-2'>
            {' '}
            {/* No border-r on the last item */}
            <h3 className='font-serif text-lg text-gray-800 mb-1'>To</h3>
            <input
              type='date'
              value={dateTo}
              onChange={(e) => setDateTo(e.target.value)} // <-- CORRECTED LINE 141
              className='w-full p-1 text-gray-700 focus:outline-none font-sans'
            />
          </div>
          {/* Search button */}
          <button className='flex-none w-14 h-14 bg-[#766be0] rounded-xl shadow-md flex items-center justify-center cursor-pointer hover:bf-purple-700 transition-colors'>
            <SearchIcon /> {/* The magnifying glass icon */}
          </button>
                 {' '}
        </div>
             {' '}
      </div>
         {' '}
    </>
  );
}
=======
/// <reference types="@types/google.maps" />

// src/components/common/SearchBar.tsx
"use client"; // This component needs client-side interactivity for scroll detection, state, and click events

import React, { useState, useEffect, useRef } from 'react'; // Import necessary hooks
import { Loader } from '@googlemaps/js-api-loader';
import ReactDatePicker from 'react-datepicker';
import 'react-datepicker/dist/react-datepicker.css';

// --- Elegant, High-Contrast Search Icon ---
const SearchIcon = () => (
  <span className="bg-purple-100 w-8 h-8 rounded-full flex items-center justify-center group-hover:bg-purple-200 transition">
    <svg
      xmlns="http://www.w3.org/2000/svg"
      viewBox="0 0 24 24"
      className="w-6 h-6"
      fill="none"
      stroke="#766be0"
      strokeWidth="2.2"
      strokeLinecap="round"
      strokeLinejoin="round"
    >
      <circle cx="11" cy="11" r="6" />
      <line x1="16" y1="16" x2="21" y2="21" />
    </svg>
  </span>
);

// Add a simple Location (pin) icon component
const LocationIcon = () => (
  <svg
    xmlns="http://www.w3.org/2000/svg"
    fill="none"
    viewBox="0 0 24 24"
    strokeWidth={1.5}
    stroke="currentColor"
    className="w-5 h-5 text-purple-600"
  >
    <path
      strokeLinecap="round"
      strokeLinejoin="round"
      d="M12 21c.6-1.2 4-6.2 4-9.5A4 4 0 0 0 8 11.5C8 14.8 11.4 19.8 12 21z"
    />
    <circle cx="12" cy="11.5" r="2" fill="currentColor" />
  </svg>
);

// Add a new, smaller SearchIcon component for the collapsed bar:
const SmallSearchIcon = () => (
  <span className="flex items-center justify-center">
    <svg
      xmlns="http://www.w3.org/2000/svg"
      viewBox="0 0 24 24"
      className="w-5 h-5"
      fill="none"
      stroke="#766be0"
      strokeWidth="2.2"
      strokeLinecap="round"
      strokeLinejoin="round"
    >
      <circle cx="11" cy="11" r="6" />
      <line x1="16" y1="16" x2="21" y2="21" />
    </svg>
  </span>
);

// Add at the top of the component:
function formatDate(date: string) {
  if (!date) return '';
  const d = new Date(date);
  return d.toLocaleDateString();
}

// --- Elegant, Responsive Search Bar with Collapse ---
export default function SearchBar() {
  const [searchQuery, setSearchQuery] = useState('');
  const [location, setLocation] = useState('');
  const [dateFrom, setDateFrom] = useState('');
  const [dateTo, setDateTo] = useState('');
  const [isCollapsed, setIsCollapsed] = useState(false);
  const [lastScrollY, setLastScrollY] = useState(0);
  const [showSuggestions, setShowSuggestions] = useState(false);
  const [suggestions, setSuggestions] = useState<string[]>([]);
  const [isLoadingSuggestions, setIsLoadingSuggestions] = useState(false);
  const [isMounted, setIsMounted] = useState(false);
  const [isGoogleMapsLoaded, setIsGoogleMapsLoaded] = useState(false);
  const [googleMapsError, setGoogleMapsError] = useState<string | null>(null);
  const [showFromPlaceholder, setShowFromPlaceholder] = useState(true);
  const [showToPlaceholder, setShowToPlaceholder] = useState(true);

  const searchBarRef = useRef<HTMLDivElement>(null);
  const locationInputRef = useRef<HTMLInputElement>(null);
  const fromDateInputRef = useRef<HTMLInputElement>(null);
  const toDateInputRef = useRef<HTMLInputElement>(null);

  // Fix hydration issue by ensuring client-side rendering
  useEffect(() => {
    setIsMounted(true);
  }, []);

  // Initialize Google Places API
  useEffect(() => {
    const initGooglePlaces = async () => {
      if (typeof window !== 'undefined' && window.google) {
        // Google Places API is already loaded
        setIsGoogleMapsLoaded(true);
        return;
      }

      try {
        // Load Google Places API
        const loader = new Loader({
          apiKey: process.env.NEXT_PUBLIC_GOOGLE_PLACES_API_KEY || '',
          version: 'weekly',
          libraries: ['places'],
        });

        await loader.load();
        console.log('Google Places API loaded successfully');
        setIsGoogleMapsLoaded(true);
        setGoogleMapsError(null);
      } catch (error) {
        const errorMsg = `Error loading Google Places API: ${error}`;
        console.error(errorMsg);
        setGoogleMapsError(errorMsg);
      }
    };

    initGooglePlaces();
  }, []);

  // Get user's current location on mount
  useEffect(() => {
    const setLocationFromGeocoding = async (latitude: number, longitude: number) => {
      try {
        const apiKey = process.env.NEXT_PUBLIC_GOOGLE_PLACES_API_KEY || '';
        const response = await fetch(`https://maps.googleapis.com/maps/api/geocode/json?latlng=${latitude},${longitude}&key=${apiKey}`);
        const data = await response.json();
        if (data.status === 'OK' && data.results.length > 0) {
          const cityComponent = data.results[0].address_components.find((comp: any) => comp.types.includes('locality'));
          const stateComponent = data.results[0].address_components.find((comp: any) => comp.types.includes('administrative_area_level_1'));
          const countryComponent = data.results[0].address_components.find((comp: any) => comp.types.includes('country'));
          if (cityComponent && stateComponent && countryComponent) {
            setLocation(`${cityComponent.long_name}, ${stateComponent.short_name}, ${countryComponent.short_name}`);
          } else if (cityComponent && stateComponent) {
            setLocation(`${cityComponent.long_name}, ${stateComponent.short_name}`);
          } else if (cityComponent) {
            setLocation(cityComponent.long_name);
          } else {
            setLocation(data.results[0].formatted_address);
          }
          return true;
        }
      } catch (err) {
        // fallback: do nothing
      }
      return false;
    };

    const setLocationFromIP = async () => {
      try {
        const response = await fetch('https://ipapi.co/json/');
        const data = await response.json();
        if (data && data.city && data.region_code && data.country_code) {
          setLocation(`${data.city}, ${data.region_code}, ${data.country_code}`);
        } else if (data && data.city && data.country_code) {
          setLocation(`${data.city}, ${data.country_code}`);
        } else if (data && data.city) {
          setLocation(data.city);
        } else {
          setLocation('Location unavailable');
        }
      } catch (err) {
        setLocation('Location unavailable');
      }
    };

    if (navigator.geolocation) {
      navigator.geolocation.getCurrentPosition(
        async (position) => {
          const { latitude, longitude } = position.coords;
          const success = await setLocationFromGeocoding(latitude, longitude);
          if (!success) {
            await setLocationFromIP();
          }
        },
        async (error) => {
          await setLocationFromIP();
        }
      );
    } else {
      setLocationFromIP();
    }
  }, []);

  // Handle location change with autocomplete
  const handleLocationChange = (value: string) => {
    setLocation(value);
    setShowSuggestions(value.length > 0);

    if (value.length > 0 && isGoogleMapsLoaded && typeof window !== 'undefined' && window.google && window.google.maps && window.google.maps.places) {
      setIsLoadingSuggestions(true);
      
      try {
        const service = new window.google.maps.places.AutocompleteService();
        service.getPlacePredictions(
          {
            input: value,
            types: ['(cities)'],
          },
          (predictions, status) => {
            setIsLoadingSuggestions(false);
            if (status === window.google.maps.places.PlacesServiceStatus.OK && predictions) {
              setSuggestions(predictions.map(prediction => prediction.description));
            } else {
              console.warn('Google Places API returned status:', status);
              setSuggestions([]);
            }
          }
        );
      } catch (error) {
        console.error('Error using Google Places API:', error);
        setIsLoadingSuggestions(false);
        setSuggestions([]);
      }
    } else {
      setSuggestions([]);
    }
  };

  // Handle suggestion click
  const handleSuggestionClick = (suggestion: string) => {
    setLocation(suggestion);
    setShowSuggestions(false);
  };

  // Handle click outside to close suggestions
  useEffect(() => {
    const handleClickOutside = (event: MouseEvent) => {
      if (searchBarRef.current && !searchBarRef.current.contains(event.target as Node)) {
        setShowSuggestions(false);
      }
    };

    document.addEventListener('mousedown', handleClickOutside);
    return () => document.removeEventListener('mousedown', handleClickOutside);
  }, []);

  // Scroll-to-collapse effect
  useEffect(() => {
    const handleScroll = () => {
      const currentScrollY = window.scrollY;
      if (currentScrollY > 10) {
        setIsCollapsed(true);
      } else {
        setIsCollapsed(false);
      }
      setLastScrollY(currentScrollY);
    };
    window.addEventListener('scroll', handleScroll);
    return () => window.removeEventListener('scroll', handleScroll);
  }, []);

  // Show a loading state while mounting to prevent hydration mismatch
  if (!isMounted) {
    return (
      <div className="fixed top-[64px] left-1/2 -translate-x-1/2 w-full max-w-4xl px-8 py-6 bg-white rounded-3xl shadow-2xl border border-gray-200 z-40">
        <div className="flex flex-col sm:flex-row items-center gap-6">
          <div className="flex-1 min-w-0 w-full">
            <div className="h-6 bg-gray-200 rounded mb-2"></div>
            <div className="h-12 bg-gray-200 rounded-xl"></div>
          </div>
          <div className="flex-1 min-w-0 w-full">
            <div className="h-6 bg-gray-200 rounded mb-2"></div>
            <div className="h-12 bg-gray-200 rounded-xl"></div>
          </div>
          <div className="flex-1 min-w-0 w-full">
            <div className="h-6 bg-gray-200 rounded mb-2"></div>
            <div className="h-12 bg-gray-200 rounded-xl"></div>
          </div>
          <div className="flex-1 min-w-0 w-full">
            <div className="h-6 bg-gray-200 rounded mb-2"></div>
            <div className="h-12 bg-gray-200 rounded-xl"></div>
          </div>
          <div className="w-16 h-16 bg-gray-200 rounded-full"></div>
        </div>
      </div>
    );
  }

  // --- Big, Elegant Bar ---
  const bigContainerClasses = `
    fixed top-[64px] left-1/2 -translate-x-1/2 w-full max-w-4xl px-8 py-6 bg-white rounded-3xl shadow-2xl border border-gray-200 z-40
    flex flex-col sm:flex-row items-center gap-6 transition-all duration-300 ease-in-out
    ${isCollapsed ? 'opacity-0 scale-95 pointer-events-none' : 'opacity-100 scale-100'}
  `;
  const labelClass = 'block text-lg font-serif text-gray-800 tracking-wide';
  const inputClass = 'w-full bg-gray-50 rounded-xl px-5 py-4 text-base text-gray-700 placeholder-gray-400 focus:outline-none focus:ring-2 focus:ring-purple-300 transition font-sans';

  // --- Compact Bar ---
  const compactContainerClasses = `
    fixed top-[64px] left-1/2 -translate-x-1/2 w-full max-w-3xl px-2 py-1 bg-white rounded-full shadow-lg border border-gray-200 z-40
    flex items-center gap-2 transition-all duration-300 ease-in-out
    ${isCollapsed ? 'opacity-100 scale-100' : 'opacity-0 scale-95 pointer-events-none'}
  `;
  const compactInputClass = 'bg-transparent outline-none w-full text-gray-700 font-sans text-base px-2';

  return (
    <>
      {/* Big, Elegant Bar */}
      <div ref={searchBarRef} className={bigContainerClasses}>
        {/* Location Field */}
        <div className="flex-1 min-w-0 w-full flex flex-col justify-center">
          <label className={labelClass} htmlFor="location-input">
            <span className="flex items-center gap-2">
              <span className="bg-purple-100 p-1 rounded-full mr-2"><LocationIcon /></span>
              Location
            </span>
          </label>
          <div className="relative">
            <input
              id="location-input"
              ref={locationInputRef}
              type="text"
              value={location}
              onChange={(e) => handleLocationChange(e.target.value)}
              placeholder="Detecting location..."
              className={inputClass}
              autoComplete="off"
            />
            {/* Autocomplete Dropdown (unchanged) */}
            {showSuggestions && (
              <div className="absolute top-full left-0 right-0 bg-white border border-gray-200 rounded-lg shadow-lg z-50 max-h-60 overflow-y-auto mt-2">
                {isLoadingSuggestions ? (
                  <div className="p-3 text-gray-500 text-center">Loading...</div>
                ) : suggestions.length > 0 ? (
                  suggestions.map((suggestion, index) => (
                    <button
                      key={index}
                      onClick={() => handleSuggestionClick(suggestion)}
                      className="w-full text-left p-3 hover:bg-gray-100 focus:bg-gray-100 focus:outline-none border-b border-gray-100 last:border-b-0"
                    >
                      {suggestion}
                    </button>
                  ))
                ) : (
                  <div className="p-3 text-gray-500 text-center">No suggestions found</div>
                )}
              </div>
            )}
            {/* Google Maps API Error Indicator */}
            {googleMapsError && (
              <div className="absolute top-full left-0 right-0 bg-red-50 border border-red-200 rounded-lg shadow-lg z-50 mt-2 p-3">
                <div className="flex items-center gap-2 text-red-700 text-sm">
                  <svg className="w-4 h-4" fill="currentColor" viewBox="0 0 20 20">
                    <path fillRule="evenodd" d="M18 10a8 8 0 11-16 0 8 8 0 0116 0zm-7 4a1 1 0 11-2 0 1 1 0 012 0zm-1-9a1 1 0 00-1 1v4a1 1 0 102 0V6a1 1 0 00-1-1z" clipRule="evenodd" />
                  </svg>
                  <span>Location autocomplete unavailable</span>
                </div>
              </div>
            )}
          </div>
        </div>
        {/* Search Object Field */}
        <div className="flex-1 min-w-0 w-full flex flex-col justify-center">
          <label className={labelClass} htmlFor="object-input">Object</label>
          <input
            id="object-input"
            type="text"
            value={searchQuery}
            onChange={(e) => setSearchQuery(e.target.value)}
            placeholder="Search for objects"
            className={inputClass}
          />
        </div>
        {/* From Date Field */}
        <div className="flex-1 min-w-0 w-full flex flex-col justify-center">
          <label className={labelClass} htmlFor="from-date">From</label>
          <input
            id="from-date"
            type="date"
            value={dateFrom}
            onChange={(e) => setDateFrom(e.target.value)}
            className={inputClass}
          />
        </div>
        {/* To Date Field */}
        <div className="flex-1 min-w-0 w-full flex flex-col justify-center">
          <label className={labelClass} htmlFor="to-date">To</label>
          <input
            id="to-date"
            type="date"
            value={dateTo}
            onChange={(e) => setDateTo(e.target.value)}
            className={inputClass}
          />
        </div>
        {/* Search Button */}
        <button className="group flex-none w-16 h-16 bg-purple-100 border-2 border-[borderColor:#766be0] shadow-lg rounded-full flex items-center justify-center cursor-pointer hover:bg-purple-200 transition ml-2 mt-8 sm:mt-0" aria-label="Search">
          <SearchIcon />
        </button>
      </div>
      {/* Compact Bar */}
      <div className={compactContainerClasses}>
        {/* Location Field */}
        <div className="flex items-center gap-2 flex-1 min-w-0">
          <button
            type="button"
            className="bg-white shadow-md rounded-full p-2 hover:bg-purple-100 focus:outline-none focus:ring-2 focus:ring-purple-400 transition"
            onClick={() => locationInputRef.current?.focus()}
            aria-label="Change location"
          >
            <LocationIcon />
          </button>
          <input
            ref={locationInputRef}
            type="text"
            value={location}
            onChange={(e) => handleLocationChange(e.target.value)}
            placeholder="Current Location"
            className={compactInputClass}
          />
          {/* Autocomplete Dropdown (unchanged) */}
          {showSuggestions && (
            <div className="absolute top-full left-0 right-0 bg-white border border-gray-200 rounded-lg shadow-lg z-50 max-h-60 overflow-y-auto">
              {isLoadingSuggestions ? (
                <div className="p-3 text-gray-500 text-center">Loading...</div>
              ) : suggestions.length > 0 ? (
                suggestions.map((suggestion, index) => (
                  <button
                    key={index}
                    onClick={() => handleSuggestionClick(suggestion)}
                    className="w-full text-left p-3 hover:bg-gray-100 focus:bg-gray-100 focus:outline-none border-b border-gray-100 last:border-b-0"
                  >
                    {suggestion}
                  </button>
                ))
              ) : (
                <div className="p-3 text-gray-500 text-center">No suggestions found</div>
              )}
            </div>
          )}
        </div>
        {/* Search Object Field */}
        <div className="flex items-center gap-2 flex-1 min-w-0">
          <input
            type="text"
            value={searchQuery}
            onChange={(e) => setSearchQuery(e.target.value)}
            placeholder="Search for objects..."
            className={compactInputClass}
          />
        </div>
        {/* From Date Field */}
        <div className="flex items-center gap-2 flex-1 min-w-0">
          <ReactDatePicker
            selected={dateFrom ? new Date(dateFrom) : null}
            onChange={date => setDateFrom(date ? (date as Date).toISOString().slice(0, 10) : '')}
            placeholderText="From"
            className={compactInputClass}
            dateFormat="MM/dd/yyyy"
            id="collapsed-from-date"
            isClearable
          />
        </div>
        {/* To Date Field */}
        <div className="flex items-center gap-2 flex-1 min-w-0">
          <ReactDatePicker
            selected={dateTo ? new Date(dateTo) : null}
            onChange={date => setDateTo(date ? (date as Date).toISOString().slice(0, 10) : '')}
            placeholderText="To"
            className={compactInputClass}
            dateFormat="MM/dd/yyyy"
            id="collapsed-to-date"
            minDate={dateFrom ? new Date(dateFrom) : undefined}
            isClearable
          />
        </div>
        {/* Search Button */}
        <button className="flex-none w-12 h-12 bg-purple-100 border-2 border-[borderColor:#766be0] shadow-md rounded-full flex items-center justify-center cursor-pointer hover:bg-purple-200 transition ml-2" aria-label="Search">
          <SmallSearchIcon />
        </button>
      </div>
    </>
  );
}

// --- Compact Search Bar (for future use, not exported) ---
// function CompactSearchBar() { /* ...keep previous compact bar code here if needed... */ }
>>>>>>> 3d313490
<|MERGE_RESOLUTION|>--- conflicted
+++ resolved
@@ -1,183 +1,3 @@
-<<<<<<< HEAD
-/**
- * @file src/components/common/Searchbar.tsx
- * @description Search bar component for our app. We use this for users to search for gear, locations, and dates, with smooth collapse/expand behavior and a modern UI.
- */
-'use client'; // This component needs client-side interactivity for scroll detection, state, and click events
-
-import React, { useState, useEffect, useRef } from 'react'; // Import necessary hooks
-
-// We use this helper component to render the search (magnifying glass) icon
-const SearchIcon = () => (
-  <svg
-    xmlns='http://www.w3.org/2000/svg'
-    viewBox='0 0 24 24'
-    className='w-6 h-6 text-white' // Tailwind classes for size and color
-    fill='none'
-    stroke='currentColor'
-    strokeWidth='2'
-    strokeLinecap='round'
-    strokeLinejoin='round'
-  >
-    <circle cx='11' cy='11' r='8'></circle> {/* Circle for the main lens */}
-    <line x1='21' y1='21' x2='16.65' y2='16.65'></line>{' '}
-    {/* Line for the handle */}
-  </svg>
-);
-
-export default function SearchBar() {
-  // We manage state for all input fields in the search bar
-  const [location, setLocation] = useState('Current Location');
-  const [searchQuery, setSearchQuery] = useState('');
-  const [dateFrom, setDateFrom] = useState('');
-  const [dateTo, setDateTo] = useState('');
-
-  // We manage state for collapse/expand behavior
-  const [isCollapsed, setIsCollapsed] = useState(false); // True when the full bar is hidden
-  const [lastScrollY, setLastScrollY] = useState(0); // To track scroll direction (up or down)
-  const [isManuallyExpanded, setIsManuallyExpanded] = useState(false); // True if the user clicked the icon to expand
-
-  // We use a ref to access the search bar DOM node for future enhancements
-  const searchBarRef = useRef<HTMLDivElement>(null); // Ref for the main search bar div
-
-  // We handle scroll events to auto-collapse or expand the search bar
-  useEffect(() => {
-    const handleScroll = () => {
-      const currentScrollY = window.scrollY;
-      const collapseThreshold = 5; // User scrolls down 5px to trigger collapse.
-      const expandThreshold = 50; //User scrolls up within 50px of top to trigger expand.
-      // Only auto-collapse/reappear if the user hasn't manually expanded it
-      if (isManuallyExpanded) {
-        if (currentScrollY === 0) {
-          // If manually expanded and user scrolls to exact top
-          setIsCollapsed(false);
-          setIsManuallyExpanded(false); // Reset the manual flag
-        }
-        // Do nothing else, bar remains open due to manual override
-        setLastScrollY(currentScrollY);
-        return; // Exit handleScroll early
-      }
-
-      // Auto-collapse/reappear logic (only runs if not manually expanded)
-      if (currentScrollY > lastScrollY && currentScrollY > collapseThreshold) {
-        // Scrolling down and passed a small threshold -> Collapse
-        setIsCollapsed(true);
-      } else if (
-        currentScrollY < lastScrollY &&
-        currentScrollY < expandThreshold
-      ) {
-        // Scrolling up AND within the expand threshold -> Expand
-        setIsCollapsed(false);
-      } else if (currentScrollY === 0) {
-        // Crucial: If scrolled to the absolute top, always expand and reset manual override
-        setIsCollapsed(false);
-        setIsManuallyExpanded(false); // Ensure this is false for auto-collapse to work on next scroll down
-      }
-      setLastScrollY(currentScrollY); // Update last scroll position for next check
-    };
-
-    // Add scroll event listener when the component mounts
-    window.addEventListener('scroll', handleScroll);
-
-    // Cleanup function: Remove the event listener when the component unmounts
-    return () => window.removeEventListener('scroll', handleScroll);
-  }, [lastScrollY, isManuallyExpanded]); // Re-run effect if scroll position or manual expand state changes
-
-  // We allow users to manually expand the search bar by clicking the icon
-  const handleExpandClick = () => {
-    setIsManuallyExpanded(true); // Set flag to prevent auto-collapse after manual expand
-    setIsCollapsed(false); // Force the bar to expand
-    // Smoothly scroll the window to the top, so the full bar is visible
-    window.scrollTo({ top: 0, behavior: 'smooth' });
-  };
-
-  // We define Tailwind classes for the main search bar container
-  const containerClasses = `
-    fixed top-[64px] left-1/2 -translate-x-1/2 w-full max-w-4xl p-2 bg-white rounded-xl shadow-xl border border-gray-200 z-40
-    transition-all duration-300 ease-in-out /* For smooth animation */
-    ${isCollapsed ? 'opacity-0 scale-95 translate-y-[-100px] pointer-events-none' : 'opacity-100 scale-100 translate-y-0'} /* Collapse/expand animation */
-    ${isManuallyExpanded ? 'block' : ''} /* Ensure it's always visible when manually expanded */
-  `;
-
-  // We define Tailwind classes for the collapsed search icon
-  const collapsedIconClasses = `
-    fixed top-[64] right-8 bg-[#766be0] p-3 rounded-full shadow-lg cursor-pointer z-50
-    transition-all duration-300 ease-in-out /* For smooth animation */
-    ${isCollapsed ? 'opacity-100 scale-100' : 'opacity-0 scale-0 pointer-events-none'} /* Show/hide animation */
-  `;
-
-  return (
-    <>
-      {/* We show the collapsed search icon only when the bar is collapsed */}
-      <div className={collapsedIconClasses} onClick={handleExpandClick}>
-        <SearchIcon />
-      </div>
-      {/* We render the main search bar when not collapsed or when manually expanded */}
-      {/* Attach ref to this div for future use if needed, and apply dynamic classes */}
-      <div ref={searchBarRef} className={containerClasses}>
-        {/* We use flexbox to lay out the input fields and search button */}
-        <div className='flex flex-col sm:flex-row items-stretch gap-0'>
-          {/* Location input */}
-          <div className='flex-1 p-1 border-b sm:border-b-0 sm:border-r border-gray-200'>
-            <h3 className='font-serif text-lg text-gray-800 mb-0.5'>
-              Location
-            </h3>
-            <input
-              type='text'
-              value={location}
-              onChange={(e) => setLocation(e.target.value)}
-              placeholder='Current Location'
-              className='w-full p-0.5 text-gray-700 focus:outline-none font-sans'
-            />
-          </div>
-          {/* Search query input */}
-          <div className='flex-[2] p-2 border-b sm:border-b-0 sm:border-r border-gray-200'>
-            <h3 className='font-serif text-lg text-gray-800 mb-1'>
-              Search Object
-            </h3>
-            <input
-              type='text'
-              value={searchQuery}
-              onChange={(e) => setSearchQuery(e.target.value)}
-              placeholder='Search for objects...'
-              className='w-full p-1 text-gray-700 focus:outline-none font-sans'
-            />
-          </div>
-          {/* From date input */}
-          <div className='flex-1 p-2 border-b sm:border-b-0 sm:border-r border-gray-200'>
-            <h3 className='font-serif text-lg text-gray-800 mb-1'>From</h3>
-            <input
-              type='date'
-              value={dateFrom}
-              onChange={(e) => setDateFrom(e.target.value)}
-              className='w-full p-1 text-gray-700 focus:outline-none font-sans'
-            />
-          </div>
-          {/* To date input */}
-          <div className='flex-1 p-2'>
-            {' '}
-            {/* No border-r on the last item */}
-            <h3 className='font-serif text-lg text-gray-800 mb-1'>To</h3>
-            <input
-              type='date'
-              value={dateTo}
-              onChange={(e) => setDateTo(e.target.value)} // <-- CORRECTED LINE 141
-              className='w-full p-1 text-gray-700 focus:outline-none font-sans'
-            />
-          </div>
-          {/* Search button */}
-          <button className='flex-none w-14 h-14 bg-[#766be0] rounded-xl shadow-md flex items-center justify-center cursor-pointer hover:bf-purple-700 transition-colors'>
-            <SearchIcon /> {/* The magnifying glass icon */}
-          </button>
-                 {' '}
-        </div>
-             {' '}
-      </div>
-         {' '}
-    </>
-  );
-}
-=======
 /// <reference types="@types/google.maps" />
 
 // src/components/common/SearchBar.tsx
@@ -667,5 +487,4 @@
 }
 
 // --- Compact Search Bar (for future use, not exported) ---
-// function CompactSearchBar() { /* ...keep previous compact bar code here if needed... */ }
->>>>>>> 3d313490
+// function CompactSearchBar() { /* ...keep previous compact bar code here if needed... */ }