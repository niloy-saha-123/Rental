--- conflicted
+++ resolved
@@ -1,80 +1,43 @@
-<<<<<<< HEAD
-/**
- * @file src/app/layout.tsx
- * @description This is the root layout for the entire Next.js application.
- * It defines the outermost HTML structure, including the <html> and <body> tags.
- * It serves as a wrapper for all pages and provides global elements like headers, footers,
- * and crucially, it integrates client-side providers (like authentication and tRPC)
- * by wrapping the application with the `Providers` component.
- */
-
-import type { Metadata } from 'next';
-import { Inter } from 'next/font/google';
-import './globals.css';
-// import Header from "@/components/layout/Header"; // Commented out: Header component not yet created
-// import Footer from "@/components/layout/Footer"; // Commented out: Footer component not yet created
-
-// Import the Providers Client Component
-import Providers from './providers'; // Import the new Providers component
-
-const inter = Inter({ subsets: ['latin'] });
-
-export const metadata: Metadata = {
-  title: 'Gear Up Rentals',
-  description: 'Rent the gear you need, from people you trust.',
-};
-
-export default function RootLayout({
-  children,
-}: Readonly<{
-  children: React.ReactNode;
-}>) {
-  return (
-    <html lang='en'>
-      <body className={inter.className}>
-        {/* Wrap the main content with the Providers Client Component */}
-        {/* This establishes the client-server boundary correctly for context providers */}
-        <Providers>
-          <div className='flex flex-col min-h-screen'>
-            {/* <Header /> Removed temporarily as component is not yet created */}
-            <main className='flex-grow'>{children}</main>
-            {/* <Footer /> Removed temporarily as component is not yet created */}
-          </div>
-        </Providers>
-=======
-import '@/app/globals.css';
-import Header from '../components/layout/Header';
-
-// Import Google fonts 
-import {Inter, Playfair_Display } from 'next/font/google';
-
-//Define font objects. PLayfair Display for headings, Inter for body/UI 
-// `display: 'swap'` loads quickly; `variable: '--font-name'` makes it accessible in CSS
-const playfair= Playfair_Display({subsets:['latin'], display:'swap', variable:'--font-playfair' });
-const inter= Inter({ subsets:['latin'], display:'swap', variable:'--font-inter'});
-
-
-
-export const metadata = {
-  title: 'Rental',
-  description: 'Rent anything you need, lend anything you own.'
-};
-
-export default function RootLayout({children }: {children: React.ReactNode; }) {
-  return(
-    <html lang="en">
-      <body>
-        <Header/> {/* Header component */}
-        
-        {children} {/*This is where the page.tsx content gets rendered */}
-
-        <footer className="p-4 bg-gray-100 text-center text-gray-700"> {/* Replaced inline style with Tailwind classes */}
-          Your Footer Content Here
-        </footer>
-
-
->>>>>>> c151da5e
-      </body>
-    </html>
-  );
-}
+import '@/app/globals.css';
+import Header from '../components/layout/Header';
+
+// Import Google fonts
+import { Inter, Playfair_Display } from 'next/font/google';
+
+//Define font objects. PLayfair Display for headings, Inter for body/UI
+// `display: 'swap'` loads quickly; `variable: '--font-name'` makes it accessible in CSS
+const playfair = Playfair_Display({
+  subsets: ['latin'],
+  display: 'swap',
+  variable: '--font-playfair',
+});
+const inter = Inter({
+  subsets: ['latin'],
+  display: 'swap',
+  variable: '--font-inter',
+});
+
+export const metadata = {
+  title: 'Rental',
+  description: 'Rent anything you need, lend anything you own.',
+};
+
+export default function RootLayout({
+  children,
+}: {
+  children: React.ReactNode;
+}) {
+  return (
+    <html lang='en'>
+      <body>
+        <Header /> {/* Header component */}
+        {children} {/*This is where the page.tsx content gets rendered */}
+        <footer className='p-4 bg-gray-100 text-center text-gray-700'>
+          {' '}
+          {/* Replaced inline style with Tailwind classes */}
+          Your Footer Content Here
+        </footer>
+      </body>
+    </html>
+  );
+}